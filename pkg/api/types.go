--- conflicted
+++ resolved
@@ -320,18 +320,12 @@
 
 // PipelinePerformParams the params to perform the pipeline.
 type PipelinePerformParams struct {
-<<<<<<< HEAD
 	Ref          string   `bson:"ref,omitempty" json:"ref,omitempty" description:"reference of git repo, support branch, tag"`
 	Name         string   `bson:"name,omitempty" json:"name,omitempty" description:"name of this running of pipeline"`
 	Description  string   `bson:"description,omitempty" json:"description,omitempty" description:"description of this running of pipeline"`
 	CreateSCMTag bool     `bson:"createScmTag,omitempty" json:"createScmTag,omitempty" description:"whether create tag in SCM"`
 	Stages       []string `bson:"stages,omitempty" json:"stages,omitempty" description:"stages to be executed"`
 }
-=======
-	Version string   `bson:"version,omitempty" json:"version,omitempty" description:"version of this running of pipeline"`
-	Tagged  bool     `bson:"tagged,omitempty" json:"tagged,omitempty" description:"whether create tag in SCM"`
-	Stages  []string `bson:"stages,omitempty" json:"stages,omitempty" description:"stages to be executed"`
-}
 
 // ScmToken represents a set of token informations of the projcet.
 type ScmToken struct {
@@ -359,5 +353,4 @@
 	GITHUB string = "github"
 	// GITLAB is the name of gitlab.
 	GITLAB string = "gitlab"
-)
->>>>>>> b9281964
+)